/*
* Copyright (C) 2015 47 Degrees, LLC http://47deg.com hello@47deg.com
*
* Licensed under the Apache License, Version 2.0 (the "License"); you may
* not use this file except in compliance with the License. You may obtain
* a copy of the License at
*
*     http://www.apache.org/licenses/LICENSE-2.0
*
* Unless required by applicable law or agreed to in writing, software
* distributed under the License is distributed on an "AS IS" BASIS,
* WITHOUT WARRANTIES OR CONDITIONS OF ANY KIND, either express or implied.
* See the License for the specific language governing permissions and
* limitations under the License.
*/

import Foundation
import Swiftz

// MARK: - Stack declaration and protocol implementations

/// Stack | An immutable iterable LIFO containing elements of type T.
public struct Stack<T> {
    private var internalArray : Array<T>
}

extension Stack : ArrayLiteralConvertible {
    public init(arrayLiteral elements: T...) {
        internalArray = elements
    }
    
    public init(_ elements: Array<T>) {
        internalArray = elements
    }
}

extension Stack : SequenceType {
    public typealias Generator = GeneratorOf<T>
    
    public func generate() -> Generator {
        var index : Int = 0
        
        return Generator {
            if index < self.internalArray.count {
                return self.internalArray[index]
            }
            return nil
        }
    }
}

// MARK: - Basic operations

extension Stack {
    /**
    Returns a tuple containing the top item in the current stack, and a new stack with that item popped out.
    */
    public func pop() -> (item: T?, stack: Stack<T>) {
        if internalArray.count > 0 {
            return (self.top()!, takeT(self, self.size() - 1))
        }
        return (nil, self)
    }
    
    /**
    Returns a new stack with the current contents and the provided item on top.
    */
    public func push(item: T) -> Stack<T> {
        var result = internalArray
        result.append(item)
        return Stack<T>(result)
    }
    
    /**
    Returns the number of items contained in the stack.
    */
    public func size() -> Int {
        return internalArray.count
    }
    
    /**
    Returns the item on top the stack without popping it out, or nil if the stack is empty.
    */
    public func top() -> T? {
        return internalArray.last
    }
}

extension Stack : Traversable {
    typealias ItemType = T
    public func foreach(f: (T) -> ()) {
        for item in self.internalArray {
            f(item)
        }
    }
    
    /**
    Build a new Stack instance with the elements contained in the `elements` array.
    */
    public static func build(elements: [ItemType]) -> Stack<T> {
        return Stack<T>(elements)
    }
    
    /**
    Build a new Stack instance with the elements contained in the provided Traversable instance. The provided traversable is expected to contain
    items with the same type as the Stack struct. Items of different types will be discarded.
    */
    public static func buildFromTraversable<U where U : Traversable>(traversable: U) -> Stack {
        return reduceT(traversable, Stack()) { (result, item) -> Stack in
            switch item {
            case let sameTypeItem as T: result.push(sameTypeItem)
            default: break
            }
            return result
        }
    }
}

extension Stack : Iterable {
    
}

extension Stack: Printable, DebugPrintable {
    public var description : String {
        get {
            if self.size() > 0 {
                return "bottom ->" + reduceT(self, "") { (text, item) -> String in
                    var nextText = text
                    nextText += "[\(item)]"
                    return nextText
                } + "<- top"
            }
            return "Empty stack"
        }
    }
    
    public var debugDescription : String {
        return self.description
    }
}

// MARK: - Traversable functions accesors
extension Stack {
    /**
    Returns an array containing the results of mapping the partial function `f` over a set of the elements of this Stack that match the condition defined in `f`'s `isDefinedAt`.
    */
    public func collect<U>(f: PartialFunction<T, U>) -> [U] {
        return collectT(self, f)
    }
    
    /**
    Returns the number of elements of this Stack satisfy the given predicate.
    */
    public func count(p: (T) -> Bool) -> Int {
        return countT(self, p)
    }
    
    /**
    Returns a new Stack containing all the elements from the current Stack except the first `n` ones.
    */
    public func drop(n: Int) -> Stack {
        return dropT(self, n)
    }
    
    /**
    Returns a new Stack containing all the elements from the current Stack except the last `n` ones.
    */
    public func dropRight(n: Int) -> Stack {
        return dropRightT(self, n)
    }
    
    /**
    Returns the longest prefix of this Stack whose first element does not satisfy the predicate p.
    */
    public func dropWhile(p: (T) -> Bool) -> Stack {
        return dropWhileT(self, p)
    }
    
    /**
    Returns true if at least one of its elements of this Stack satisfy the given predicate.
    */
    public func exists(p: (T) -> Bool) -> Bool {
        return existsT(self, p)
    }
    
    /**
    Returns a Stack containing all the values from the current one that satisfy the `includeElement` closure.
    */
    public func filter(includeElement: (T) -> Bool) -> Stack {
        return filterT(self, includeElement)
    }
    
    /**
    Returns a new Stack containing all the values from the current one except those that satisfy the `excludeElement` closure.
    */
    public func filterNot(excludeElement: (T) -> Bool) -> Stack {
        return filterNotT(self, excludeElement)
    }
    
    /**
    Returns the first element of this Stack that satisfy the given predicate `p`, if any.
    */
    public func find(p: (T) -> Bool) -> T? {
        return findT(self, p)
    }
    
    /**
    Returns the result of applying `transform` on each element of the Stack, and then flattening the results into an array.
    */
    public func flatMap<U>(transform: (T) -> [U]) -> [U] {
        return flatMapT(self, transform)
    }
    
    /**
    Returns the result of repeatedly calling combine with an accumulated value initialized to `initial` and each element of the current Stack from right to left. A reversal equivalent to `reduce`/`foldLeft`.
    */
    public func foldLeft<U>(initialValue: U, combine: (U, T) -> U) -> U {
        return foldLeftT(self, initialValue, combine)
    }
    
    /**
    Returns the result of repeatedly calling combine with an accumulated value initialized to `initial` and each element of the current Stack from left to right. Equivalent to `reduce`.
    */
    public func foldRight<U>(initialValue: U, combine: (U, T) -> U) -> U {
        return foldRightT(self, initialValue, combine)
    }
    
    /**
    Returns true if all the elements of this Stack satisfy the given predicate.
    */
    public func forAll(p: (T) -> Bool) -> Bool {
        return forAllT(self, p)
    }
    
    /**
    Partitions this Stack into a map of Stacks according to some discriminator function defined by the function `f`. `f` should return a HashableAny for groupBy to be able to build the map.
    
<<<<<<< HEAD
    It's possible to use complex computations made of partial functions (using |||> `orElse` and >>> `andThen` operators), and pattern matching with the use of `match` in the place of `f`. i.e., being `pfA`, `pfB`, `pfC` and `pfD` several partial functions that take a certain value and return a HashableAny, it's possible to group a Stack the following ways:
    
    * stack.groupBy(pfa |||> pfb)
    
    * stack.groupBy((pfa |||> pfb) >>> pfc)
    
    * stack.groupBy(match(pfa, pfb, pfc, pfd))
=======
    /**
    Returns a list containing the elements of this Stack.
    */
    public func toList() -> ListT<T> {
        return toListT(self)
    }
>>>>>>> af76faa8
    
    */
    public func groupBy(f: Function<T, HashableAny>) -> Map<Stack> {
        return groupByT(self, f)
    }
    
    /**
    :returns: The first element of the Stack, if any.
    */
    public func head() -> T? {
        return headT(self)
    }
    
    /**
    :returns: All the elements of this Stack except the last one.
    */
    public func initSegment() -> Stack {
        return initT(self)
    }
    
    /**
    Returns true if this Stack doesn't contain any elements.
    */
    public func isEmpty() -> Bool {
        return isEmptyT(self)
    }
    
    /**
    :returns: The last element of the Stack, if any.
    */
    public func last() -> T? {
        return lastT(self)
    }
    
    /**
    Returns a new Stack containing the results of mapping `transform` over its elements. The resulting elements are guaranteed to be the same type as the items of the provided Stack.
    */
    public func mapConserve(transform: (T) -> T) -> Stack {
        return mapConserveT(self, transform)
    }
    
    /**
    Returns a string representation of all the elements within the Stack, without any separation between them.
    */
    public func mkString() -> String {
        return mkStringT(self)
    }
    
    /**
    Returns a string representation of all the elements within the Stack, separated by the provided separator.
    */
    public func mkString(separator: String) -> String {
        return mkStringT(self, separator)
    }
    
    /**
    Returns a string representation of all the elements within the Stack, separated by the provided separator and enclosed by the `start` and `end` strings.
    */
    public func mkString(start: String, separator: String, end: String) -> String {
        return mkStringT(self, start, separator, end)
    }
    
    /**
    Returns true if this Stack contains elements.
    */
    public func nonEmpty() -> Bool {
        return nonEmptyT(self)
    }
    
    /**
    Returns an array containing the results of mapping `transform` over the elements of the current Stack.
    */
    public func map<U>(transform: (T) -> U) -> [U] {
        return mapT(self, transform)
    }
    
    /**
    :returns: Returns a tuple containing the results of splitting the Stack according to a predicate `p`. The first stack in the tuple contains those elements which satisfy the predicate, while the second contains those which don't. Equivalent to (filter, filterNot).
    */
    public func partition(p: (T) -> Bool) -> (Stack, Stack) {
        return partitionT(self, p)
    }
    
    
    /**
    Returns the result of repeatedly calling combine with an accumulated value initialized to `initial` and each element of the current Stack.
    */
    public func reduce<U>(initialValue: U, combine: (U, T) -> U) -> U {
        return reduceT(self, initialValue, combine)
    }
    
    /**
    Returns a new Stack with elements in inverse order than the current one.
    */
    public func reverse() -> Stack {
        return reverseT(self)
    }
    
    /**
    Returns a new Stack made of the elements from the current one which satisfy the invariant:
    
    from <= indexOf(x) < until
    
    Note: If `endIndex` is out of range within the Stack, sliceT will throw an exception.
    */
    public func slice(from startIndex: Int, until endIndex: Int) -> Stack {
        return sliceT(self, from: startIndex, until: endIndex)
    }
    
    /**
    Returns a new Stack containing all the elements from the provided one, but sorted by a predicate `p`.
    
    :param: p Closure returning true if the first element should be ordered before the second.
    */
    public func sortWith(p: (T, T) -> Bool) -> Stack {
        return sortWithT(self, p)
    }
    
    /**
    :returns: Returns a tuple containing the results of splitting the Stack at the given position (equivalent to: (take n, drop n)).
    */
    public func splitAt(n: Int) -> (Stack, Stack) {
        return splitAtT(self, n)
    }
    
    /**
    :returns: Returns a new Stack containing all the elements of the provided one except for the first element.
    */
    public func tail() -> Stack {
        return tailT(self)
    }
    
    /**
    :returns: A new Stack containing the first `n` elements of the current one.
    */
    public func take(n: Int) -> Stack {
        return takeT(self, n)
    }
    
    /**
    :returns: A new Stack containing the last `n` elements of the current one.
    */
    public func takeRight(n: Int) -> Stack {
        return takeRightT(self, n)
    }
    
    /**
    Returns the longest prefix of elements that satisfy the predicate `p`.
    */
    public func takeWhile(p: (T) -> Bool) -> Stack {
        return takeWhileT(self, p)
    }
    
    /**
    Returns an array containing the elements of this Stack. Note: the top of the stack points to the last element of the contents array, so in case you want to get
    an array with the top in the first position, you need to reverse it (i.e: using reverseT(array)).
    */
    public func toArray() -> [T] {
        return toArrayT(self)
    }
    
    /**
    Returns a list containing the elements of this Stack.
    */
    public func toList() -> TravList<T> {
        return toListT(self)
    }
    
    /**
    Returns a new Stack containing all the elements from the two provided Stack.
    */
    public func union(a: Stack, b: Stack) -> Stack {
        return unionT(a, b)
    }    
}<|MERGE_RESOLUTION|>--- conflicted
+++ resolved
@@ -235,7 +235,6 @@
     /**
     Partitions this Stack into a map of Stacks according to some discriminator function defined by the function `f`. `f` should return a HashableAny for groupBy to be able to build the map.
     
-<<<<<<< HEAD
     It's possible to use complex computations made of partial functions (using |||> `orElse` and >>> `andThen` operators), and pattern matching with the use of `match` in the place of `f`. i.e., being `pfA`, `pfB`, `pfC` and `pfD` several partial functions that take a certain value and return a HashableAny, it's possible to group a Stack the following ways:
     
     * stack.groupBy(pfa |||> pfb)
@@ -243,15 +242,6 @@
     * stack.groupBy((pfa |||> pfb) >>> pfc)
     
     * stack.groupBy(match(pfa, pfb, pfc, pfd))
-=======
-    /**
-    Returns a list containing the elements of this Stack.
-    */
-    public func toList() -> ListT<T> {
-        return toListT(self)
-    }
->>>>>>> af76faa8
-    
     */
     public func groupBy(f: Function<T, HashableAny>) -> Map<Stack> {
         return groupByT(self, f)
@@ -415,7 +405,7 @@
     /**
     Returns a list containing the elements of this Stack.
     */
-    public func toList() -> TravList<T> {
+    public func toList() -> ListT<T> {
         return toListT(self)
     }
     
