--- conflicted
+++ resolved
@@ -19,9 +19,6 @@
 		597686171ACAA87B00756A9F /* Stack.swift in Sources */ = {isa = PBXBuildFile; fileRef = 597686151ACAA87B00756A9F /* Stack.swift */; };
 		597686191ACAB3DE00756A9F /* StackTests.swift in Sources */ = {isa = PBXBuildFile; fileRef = 597686181ACAB3DE00756A9F /* StackTests.swift */; };
 		597686211ACAE0BA00756A9F /* NQueensExample.swift in Sources */ = {isa = PBXBuildFile; fileRef = 597686201ACAE0BA00756A9F /* NQueensExample.swift */; };
-		59800BFB1AD6BD200044D0ED /* Iterable.swift in Sources */ = {isa = PBXBuildFile; fileRef = 59800BFA1AD6BD200044D0ED /* Iterable.swift */; };
-		59800BFC1AD6BD200044D0ED /* Iterable.swift in Sources */ = {isa = PBXBuildFile; fileRef = 59800BFA1AD6BD200044D0ED /* Iterable.swift */; };
-		59800BFF1AD6C1020044D0ED /* IterableTests.swift in Sources */ = {isa = PBXBuildFile; fileRef = 59800BFE1AD6C1020044D0ED /* IterableTests.swift */; };
 		5981E3C91AB6DFE600F052A0 /* Traversable.swift in Sources */ = {isa = PBXBuildFile; fileRef = 5981E3C81AB6DFE600F052A0 /* Traversable.swift */; };
 		5981E3CA1AB6DFE600F052A0 /* Traversable.swift in Sources */ = {isa = PBXBuildFile; fileRef = 5981E3C81AB6DFE600F052A0 /* Traversable.swift */; };
 		59BBB2391AC4656B00D2F7C1 /* Swiftz.framework in Frameworks */ = {isa = PBXBuildFile; fileRef = 59F0C7151AA8B8150070C03F /* Swiftz.framework */; };
@@ -37,9 +34,6 @@
 		59F0C71C1AA8B86B0070C03F /* Swiftz.framework in CopyFiles */ = {isa = PBXBuildFile; fileRef = 59F0C7151AA8B8150070C03F /* Swiftz.framework */; settings = {ATTRIBUTES = (CodeSignOnCopy, RemoveHeadersOnCopy, ); }; };
 		A12A11581AC31B0A00FE8A80 /* ListTest.swift in Sources */ = {isa = PBXBuildFile; fileRef = A12A11571AC31B0A00FE8A80 /* ListTest.swift */; };
 		A12A115B1AC31B2200FE8A80 /* RangeTests.swift in Sources */ = {isa = PBXBuildFile; fileRef = A12A115A1AC31B2200FE8A80 /* RangeTests.swift */; };
-		A182FB001ADBC319005636C1 /* TravList.swift in Sources */ = {isa = PBXBuildFile; fileRef = A182FAFF1ADBC319005636C1 /* TravList.swift */; };
-		A182FB041ADBFC1B005636C1 /* TravListTest.swift in Sources */ = {isa = PBXBuildFile; fileRef = A182FB031ADBFC1B005636C1 /* TravListTest.swift */; };
-		A182FB061ADC08C7005636C1 /* TravList.swift in Sources */ = {isa = PBXBuildFile; fileRef = A182FAFF1ADBC319005636C1 /* TravList.swift */; };
 		A183A1281AA85FA500C535A6 /* Swift47Deg.h in Headers */ = {isa = PBXBuildFile; fileRef = A183A1271AA85FA500C535A6 /* Swift47Deg.h */; settings = {ATTRIBUTES = (Public, ); }; };
 		A183A1351AA85FA500C535A6 /* Swift47DegTests.swift in Sources */ = {isa = PBXBuildFile; fileRef = A183A1341AA85FA500C535A6 /* Swift47DegTests.swift */; };
 /* End PBXBuildFile section */
@@ -438,11 +432,8 @@
 				597686161ACAA87B00756A9F /* Stack.swift in Sources */,
 				59BBB24E1AC466BD00D2F7C1 /* Range.swift in Sources */,
 				5981E3C91AB6DFE600F052A0 /* Traversable.swift in Sources */,
-<<<<<<< HEAD
+				59800BFB1AD6BD200044D0ED /* Iterable.swift in Sources */,
 				A182FB001ADBC319005636C1 /* TravList.swift in Sources */,
-=======
-				59800BFB1AD6BD200044D0ED /* Iterable.swift in Sources */,
->>>>>>> 433715d6
 				59C9BCA91AC2DD440043C96E /* PartialFunction.swift in Sources */,
 			);
 			runOnlyForDeploymentPostprocessing = 0;
