// !$*UTF8*$!
{
	archiveVersion = 1;
	classes = {
	};
	objectVersion = 46;
	objects = {

/* Begin PBXBuildFile section */
		5927AF651BC5066A00161247 /* TryTests.swift in Sources */ = {isa = PBXBuildFile; fileRef = 5927AF641BC5066A00161247 /* TryTests.swift */; settings = {ASSET_TAGS = (); }; };
		59283E531B0A03B500EC3A9F /* SecondBridge.h in Headers */ = {isa = PBXBuildFile; fileRef = A183A1271AA85FA500C535A6 /* SecondBridge.h */; settings = {ATTRIBUTES = (Public, ); }; };
		594E50371BC40B85005866FE /* ArraySlice.swift in Sources */ = {isa = PBXBuildFile; fileRef = 594E50361BC40B85005866FE /* ArraySlice.swift */; settings = {ASSET_TAGS = (); }; };
		594E50381BC40B85005866FE /* ArraySlice.swift in Sources */ = {isa = PBXBuildFile; fileRef = 594E50361BC40B85005866FE /* ArraySlice.swift */; settings = {ASSET_TAGS = (); }; };
		594E50391BC40B85005866FE /* ArraySlice.swift in Sources */ = {isa = PBXBuildFile; fileRef = 594E50361BC40B85005866FE /* ArraySlice.swift */; settings = {ASSET_TAGS = (); }; };
		596D703D1AADB79B00CE9962 /* Map.swift in Sources */ = {isa = PBXBuildFile; fileRef = 596D703C1AADB79B00CE9962 /* Map.swift */; };
		596D703E1AADB79B00CE9962 /* Map.swift in Sources */ = {isa = PBXBuildFile; fileRef = 596D703C1AADB79B00CE9962 /* Map.swift */; };
		596D70421AADB80400CE9962 /* MapTests.swift in Sources */ = {isa = PBXBuildFile; fileRef = 596D70401AADB80400CE9962 /* MapTests.swift */; };
		596D78651AC5831B003CE17F /* Range.swift in Sources */ = {isa = PBXBuildFile; fileRef = 59BBB24C1AC466BD00D2F7C1 /* Range.swift */; };
		597143131AC9369700C1217C /* TraversableTests.swift in Sources */ = {isa = PBXBuildFile; fileRef = 597143121AC9369700C1217C /* TraversableTests.swift */; };
		5973D3081AD2A46200EBDE0B /* ArrayT.swift in Sources */ = {isa = PBXBuildFile; fileRef = 5973D3071AD2A46200EBDE0B /* ArrayT.swift */; };
		5973D3091AD2A46200EBDE0B /* ArrayT.swift in Sources */ = {isa = PBXBuildFile; fileRef = 5973D3071AD2A46200EBDE0B /* ArrayT.swift */; };
		597686161ACAA87B00756A9F /* Stack.swift in Sources */ = {isa = PBXBuildFile; fileRef = 597686151ACAA87B00756A9F /* Stack.swift */; };
		597686171ACAA87B00756A9F /* Stack.swift in Sources */ = {isa = PBXBuildFile; fileRef = 597686151ACAA87B00756A9F /* Stack.swift */; };
		597686191ACAB3DE00756A9F /* StackTests.swift in Sources */ = {isa = PBXBuildFile; fileRef = 597686181ACAB3DE00756A9F /* StackTests.swift */; };
		597686211ACAE0BA00756A9F /* NQueensExample.swift in Sources */ = {isa = PBXBuildFile; fileRef = 597686201ACAE0BA00756A9F /* NQueensExample.swift */; };
		5981E3C91AB6DFE600F052A0 /* Traversable.swift in Sources */ = {isa = PBXBuildFile; fileRef = 5981E3C81AB6DFE600F052A0 /* Traversable.swift */; };
		5981E3CA1AB6DFE600F052A0 /* Traversable.swift in Sources */ = {isa = PBXBuildFile; fileRef = 5981E3C81AB6DFE600F052A0 /* Traversable.swift */; };
		5982D6821AE647A100BA53D0 /* ArrayTTests.swift in Sources */ = {isa = PBXBuildFile; fileRef = 5982D6811AE647A100BA53D0 /* ArrayTTests.swift */; };
		5982D68F1AE7B6DC00BA53D0 /* Vector.swift in Sources */ = {isa = PBXBuildFile; fileRef = 5982D68E1AE7B6DC00BA53D0 /* Vector.swift */; };
		5982D6901AE7B6DC00BA53D0 /* Vector.swift in Sources */ = {isa = PBXBuildFile; fileRef = 5982D68E1AE7B6DC00BA53D0 /* Vector.swift */; };
		599207CD1BC40D7800BB786D /* VectorIntegrityTests.swift in Sources */ = {isa = PBXBuildFile; fileRef = 599207CC1BC40D7800BB786D /* VectorIntegrityTests.swift */; settings = {ASSET_TAGS = (); }; };
<<<<<<< HEAD
		59930F551BC7BBB200D9321F /* Future.swift in Sources */ = {isa = PBXBuildFile; fileRef = 59930F541BC7BBB200D9321F /* Future.swift */; settings = {ASSET_TAGS = (); }; };
		59930F561BC7BBB200D9321F /* Future.swift in Sources */ = {isa = PBXBuildFile; fileRef = 59930F541BC7BBB200D9321F /* Future.swift */; settings = {ASSET_TAGS = (); }; };
=======
		599207D01BC4174400BB786D /* Try.swift in Sources */ = {isa = PBXBuildFile; fileRef = 599207CF1BC4174400BB786D /* Try.swift */; settings = {ASSET_TAGS = (); }; };
		599207D11BC4174400BB786D /* Try.swift in Sources */ = {isa = PBXBuildFile; fileRef = 599207CF1BC4174400BB786D /* Try.swift */; settings = {ASSET_TAGS = (); }; };
>>>>>>> fbb09039
		59A911B11AEA2F6F00EE50CA /* VectorTests.swift in Sources */ = {isa = PBXBuildFile; fileRef = 59A911B01AEA2F6F00EE50CA /* VectorTests.swift */; };
		59A911B21AEA2F6F00EE50CA /* SecondBridge.framework in Frameworks */ = {isa = PBXBuildFile; fileRef = A183A1221AA85FA500C535A6 /* SecondBridge.framework */; };
		59A911B91AEA2F8000EE50CA /* Vector.swift in Sources */ = {isa = PBXBuildFile; fileRef = 5982D68E1AE7B6DC00BA53D0 /* Vector.swift */; };
		59A911BE1AEA534A00EE50CA /* VectorPerformanceTests.swift in Sources */ = {isa = PBXBuildFile; fileRef = 59A911BD1AEA534A00EE50CA /* VectorPerformanceTests.swift */; };
		59B2C4D71AEE8BD200BA104C /* VectorTraversability.swift in Sources */ = {isa = PBXBuildFile; fileRef = 59B2C4D61AEE8BD200BA104C /* VectorTraversability.swift */; };
		59B2C4D91AEE8C5200BA104C /* Traversable.swift in Sources */ = {isa = PBXBuildFile; fileRef = 5981E3C81AB6DFE600F052A0 /* Traversable.swift */; };
		59B2C4DA1AEE8C5200BA104C /* Iterable.swift in Sources */ = {isa = PBXBuildFile; fileRef = 59800BFA1AD6BD200044D0ED /* Iterable.swift */; };
		59B2C4DC1AEE8C6400BA104C /* HashableAny.swift in Sources */ = {isa = PBXBuildFile; fileRef = 59D811B61AA87B7C005F7761 /* HashableAny.swift */; };
		59B2C4DD1AEE8C6400BA104C /* Map.swift in Sources */ = {isa = PBXBuildFile; fileRef = 596D703C1AADB79B00CE9962 /* Map.swift */; };
		59B2C4DE1AEE8C6400BA104C /* ArrayT.swift in Sources */ = {isa = PBXBuildFile; fileRef = 5973D3071AD2A46200EBDE0B /* ArrayT.swift */; };
		59B2C4DF1AEE8C6400BA104C /* ListT.swift in Sources */ = {isa = PBXBuildFile; fileRef = A182FAFF1ADBC319005636C1 /* ListT.swift */; };
		59BBB24E1AC466BD00D2F7C1 /* Range.swift in Sources */ = {isa = PBXBuildFile; fileRef = 59BBB24C1AC466BD00D2F7C1 /* Range.swift */; };
		59BDBCEA1ADFB2C400FFA363 /* ListT.swift in Sources */ = {isa = PBXBuildFile; fileRef = A182FAFF1ADBC319005636C1 /* ListT.swift */; };
		59BDBCEB1ADFB2C400FFA363 /* Iterable.swift in Sources */ = {isa = PBXBuildFile; fileRef = 59800BFA1AD6BD200044D0ED /* Iterable.swift */; };
		59BDBCEC1ADFB2C400FFA363 /* IterableTests.swift in Sources */ = {isa = PBXBuildFile; fileRef = 59800BFE1AD6C1020044D0ED /* IterableTests.swift */; };
		59BDBCED1ADFB2C400FFA363 /* ListTTests.swift in Sources */ = {isa = PBXBuildFile; fileRef = A182FB031ADBFC1B005636C1 /* ListTTests.swift */; };
		59C9BCA91AC2DD440043C96E /* PartialFunction.swift in Sources */ = {isa = PBXBuildFile; fileRef = 59C9BCA81AC2DD440043C96E /* PartialFunction.swift */; };
		59C9BCAA1AC2DD440043C96E /* PartialFunction.swift in Sources */ = {isa = PBXBuildFile; fileRef = 59C9BCA81AC2DD440043C96E /* PartialFunction.swift */; };
		59C9BCAE1AC2DD500043C96E /* PartialFunctionTests.swift in Sources */ = {isa = PBXBuildFile; fileRef = 59C9BCAD1AC2DD500043C96E /* PartialFunctionTests.swift */; };
		59D811B71AA87B7C005F7761 /* HashableAny.swift in Sources */ = {isa = PBXBuildFile; fileRef = 59D811B61AA87B7C005F7761 /* HashableAny.swift */; };
		59D811B81AA87B7C005F7761 /* HashableAny.swift in Sources */ = {isa = PBXBuildFile; fileRef = 59D811B61AA87B7C005F7761 /* HashableAny.swift */; };
		59D811C31AA8A4FC005F7761 /* SecondBridge.framework in Frameworks */ = {isa = PBXBuildFile; fileRef = A183A1221AA85FA500C535A6 /* SecondBridge.framework */; };
		97303884E08FE7E502542849 /* Pods.framework in Frameworks */ = {isa = PBXBuildFile; fileRef = 374373D53C1E1730C0517D5F /* Pods.framework */; settings = {ATTRIBUTES = (Weak, ); }; };
		A12A115B1AC31B2200FE8A80 /* RangeTests.swift in Sources */ = {isa = PBXBuildFile; fileRef = A12A115A1AC31B2200FE8A80 /* RangeTests.swift */; };
		A183A1351AA85FA500C535A6 /* Swift47DegTests.swift in Sources */ = {isa = PBXBuildFile; fileRef = A183A1341AA85FA500C535A6 /* Swift47DegTests.swift */; };
		A1B6F0EA1AE4ECB3006E7997 /* ListT.swift in Sources */ = {isa = PBXBuildFile; fileRef = A182FAFF1ADBC319005636C1 /* ListT.swift */; };
		A1B6F0EB1AE4ECB3006E7997 /* Iterable.swift in Sources */ = {isa = PBXBuildFile; fileRef = 59800BFA1AD6BD200044D0ED /* Iterable.swift */; };
		A1DEF77D1B18767900BCBAC2 /* PartialFunction.swift in Sources */ = {isa = PBXBuildFile; fileRef = 59C9BCA81AC2DD440043C96E /* PartialFunction.swift */; };
		A1DEF77F1B1876A800BCBAC2 /* Pods.framework in Frameworks */ = {isa = PBXBuildFile; fileRef = A1DEF77E1B1876A800BCBAC2 /* Pods.framework */; };
		A1DEF7811B1876AE00BCBAC2 /* Pods.framework in Frameworks */ = {isa = PBXBuildFile; fileRef = A1DEF7801B1876AE00BCBAC2 /* Pods.framework */; };
/* End PBXBuildFile section */

/* Begin PBXContainerItemProxy section */
		59A911B31AEA2F6F00EE50CA /* PBXContainerItemProxy */ = {
			isa = PBXContainerItemProxy;
			containerPortal = A183A1191AA85FA500C535A6 /* Project object */;
			proxyType = 1;
			remoteGlobalIDString = A183A1211AA85FA500C535A6;
			remoteInfo = Swift47Deg;
		};
		A183A12F1AA85FA500C535A6 /* PBXContainerItemProxy */ = {
			isa = PBXContainerItemProxy;
			containerPortal = A183A1191AA85FA500C535A6 /* Project object */;
			proxyType = 1;
			remoteGlobalIDString = A183A1211AA85FA500C535A6;
			remoteInfo = Swift47Deg;
		};
/* End PBXContainerItemProxy section */

/* Begin PBXCopyFilesBuildPhase section */
		59F0C71B1AA8B85F0070C03F /* CopyFiles */ = {
			isa = PBXCopyFilesBuildPhase;
			buildActionMask = 2147483647;
			dstPath = "";
			dstSubfolderSpec = 10;
			files = (
			);
			runOnlyForDeploymentPostprocessing = 0;
		};
/* End PBXCopyFilesBuildPhase section */

/* Begin PBXFileReference section */
		374373D53C1E1730C0517D5F /* Pods.framework */ = {isa = PBXFileReference; explicitFileType = wrapper.framework; includeInIndex = 0; path = Pods.framework; sourceTree = BUILT_PRODUCTS_DIR; };
		484FE31132DFCAEC6C987ABF /* Pods.release.xcconfig */ = {isa = PBXFileReference; includeInIndex = 1; lastKnownFileType = text.xcconfig; name = Pods.release.xcconfig; path = "Pods/Target Support Files/Pods/Pods.release.xcconfig"; sourceTree = "<group>"; };
		5927AF641BC5066A00161247 /* TryTests.swift */ = {isa = PBXFileReference; fileEncoding = 4; lastKnownFileType = sourcecode.swift; path = TryTests.swift; sourceTree = "<group>"; };
		594E50361BC40B85005866FE /* ArraySlice.swift */ = {isa = PBXFileReference; fileEncoding = 4; lastKnownFileType = sourcecode.swift; path = ArraySlice.swift; sourceTree = "<group>"; };
		596D703C1AADB79B00CE9962 /* Map.swift */ = {isa = PBXFileReference; fileEncoding = 4; lastKnownFileType = sourcecode.swift; path = Map.swift; sourceTree = "<group>"; };
		596D70401AADB80400CE9962 /* MapTests.swift */ = {isa = PBXFileReference; fileEncoding = 4; lastKnownFileType = sourcecode.swift; path = MapTests.swift; sourceTree = "<group>"; };
		597143121AC9369700C1217C /* TraversableTests.swift */ = {isa = PBXFileReference; fileEncoding = 4; lastKnownFileType = sourcecode.swift; path = TraversableTests.swift; sourceTree = "<group>"; };
		5973D3071AD2A46200EBDE0B /* ArrayT.swift */ = {isa = PBXFileReference; fileEncoding = 4; lastKnownFileType = sourcecode.swift; path = ArrayT.swift; sourceTree = "<group>"; };
		597686151ACAA87B00756A9F /* Stack.swift */ = {isa = PBXFileReference; fileEncoding = 4; lastKnownFileType = sourcecode.swift; path = Stack.swift; sourceTree = "<group>"; };
		597686181ACAB3DE00756A9F /* StackTests.swift */ = {isa = PBXFileReference; fileEncoding = 4; lastKnownFileType = sourcecode.swift; path = StackTests.swift; sourceTree = "<group>"; };
		597686201ACAE0BA00756A9F /* NQueensExample.swift */ = {isa = PBXFileReference; fileEncoding = 4; lastKnownFileType = sourcecode.swift; path = NQueensExample.swift; sourceTree = "<group>"; };
		59800BFA1AD6BD200044D0ED /* Iterable.swift */ = {isa = PBXFileReference; fileEncoding = 4; lastKnownFileType = sourcecode.swift; path = Iterable.swift; sourceTree = "<group>"; };
		59800BFE1AD6C1020044D0ED /* IterableTests.swift */ = {isa = PBXFileReference; fileEncoding = 4; lastKnownFileType = sourcecode.swift; path = IterableTests.swift; sourceTree = "<group>"; };
		5981E3C81AB6DFE600F052A0 /* Traversable.swift */ = {isa = PBXFileReference; fileEncoding = 4; lastKnownFileType = sourcecode.swift; path = Traversable.swift; sourceTree = "<group>"; };
		5982D6811AE647A100BA53D0 /* ArrayTTests.swift */ = {isa = PBXFileReference; fileEncoding = 4; lastKnownFileType = sourcecode.swift; path = ArrayTTests.swift; sourceTree = "<group>"; };
		5982D68E1AE7B6DC00BA53D0 /* Vector.swift */ = {isa = PBXFileReference; fileEncoding = 4; lastKnownFileType = sourcecode.swift; path = Vector.swift; sourceTree = "<group>"; };
		599207CC1BC40D7800BB786D /* VectorIntegrityTests.swift */ = {isa = PBXFileReference; fileEncoding = 4; lastKnownFileType = sourcecode.swift; path = VectorIntegrityTests.swift; sourceTree = "<group>"; };
<<<<<<< HEAD
		59930F541BC7BBB200D9321F /* Future.swift */ = {isa = PBXFileReference; fileEncoding = 4; lastKnownFileType = sourcecode.swift; path = Future.swift; sourceTree = "<group>"; };
=======
		599207CF1BC4174400BB786D /* Try.swift */ = {isa = PBXFileReference; fileEncoding = 4; lastKnownFileType = sourcecode.swift; path = Try.swift; sourceTree = "<group>"; };
>>>>>>> fbb09039
		59A911AC1AEA2F6F00EE50CA /* VectorTests.xctest */ = {isa = PBXFileReference; explicitFileType = wrapper.cfbundle; includeInIndex = 0; path = VectorTests.xctest; sourceTree = BUILT_PRODUCTS_DIR; };
		59A911AF1AEA2F6F00EE50CA /* Info.plist */ = {isa = PBXFileReference; lastKnownFileType = text.plist.xml; path = Info.plist; sourceTree = "<group>"; };
		59A911B01AEA2F6F00EE50CA /* VectorTests.swift */ = {isa = PBXFileReference; lastKnownFileType = sourcecode.swift; path = VectorTests.swift; sourceTree = "<group>"; };
		59A911BD1AEA534A00EE50CA /* VectorPerformanceTests.swift */ = {isa = PBXFileReference; fileEncoding = 4; lastKnownFileType = sourcecode.swift; path = VectorPerformanceTests.swift; sourceTree = "<group>"; };
		59B2C4D61AEE8BD200BA104C /* VectorTraversability.swift */ = {isa = PBXFileReference; fileEncoding = 4; lastKnownFileType = sourcecode.swift; path = VectorTraversability.swift; sourceTree = "<group>"; };
		59BBB24C1AC466BD00D2F7C1 /* Range.swift */ = {isa = PBXFileReference; fileEncoding = 4; lastKnownFileType = sourcecode.swift; path = Range.swift; sourceTree = "<group>"; };
		59C9BCA81AC2DD440043C96E /* PartialFunction.swift */ = {isa = PBXFileReference; fileEncoding = 4; lastKnownFileType = sourcecode.swift; path = PartialFunction.swift; sourceTree = "<group>"; };
		59C9BCAD1AC2DD500043C96E /* PartialFunctionTests.swift */ = {isa = PBXFileReference; fileEncoding = 4; lastKnownFileType = sourcecode.swift; path = PartialFunctionTests.swift; sourceTree = "<group>"; };
		59D811B61AA87B7C005F7761 /* HashableAny.swift */ = {isa = PBXFileReference; fileEncoding = 4; lastKnownFileType = sourcecode.swift; path = HashableAny.swift; sourceTree = "<group>"; };
		A12A115A1AC31B2200FE8A80 /* RangeTests.swift */ = {isa = PBXFileReference; fileEncoding = 4; lastKnownFileType = sourcecode.swift; path = RangeTests.swift; sourceTree = "<group>"; };
		A182FAFF1ADBC319005636C1 /* ListT.swift */ = {isa = PBXFileReference; fileEncoding = 4; lastKnownFileType = sourcecode.swift; path = ListT.swift; sourceTree = "<group>"; };
		A182FB031ADBFC1B005636C1 /* ListTTests.swift */ = {isa = PBXFileReference; fileEncoding = 4; lastKnownFileType = sourcecode.swift; path = ListTTests.swift; sourceTree = "<group>"; };
		A183A1221AA85FA500C535A6 /* SecondBridge.framework */ = {isa = PBXFileReference; explicitFileType = wrapper.framework; includeInIndex = 0; path = SecondBridge.framework; sourceTree = BUILT_PRODUCTS_DIR; };
		A183A1261AA85FA500C535A6 /* Info.plist */ = {isa = PBXFileReference; lastKnownFileType = text.plist.xml; path = Info.plist; sourceTree = "<group>"; };
		A183A1271AA85FA500C535A6 /* SecondBridge.h */ = {isa = PBXFileReference; lastKnownFileType = sourcecode.c.h; path = SecondBridge.h; sourceTree = "<group>"; };
		A183A12D1AA85FA500C535A6 /* SecondBridgeTests.xctest */ = {isa = PBXFileReference; explicitFileType = wrapper.cfbundle; includeInIndex = 0; path = SecondBridgeTests.xctest; sourceTree = BUILT_PRODUCTS_DIR; };
		A183A1331AA85FA500C535A6 /* Info.plist */ = {isa = PBXFileReference; lastKnownFileType = text.plist.xml; path = Info.plist; sourceTree = "<group>"; };
		A183A1341AA85FA500C535A6 /* Swift47DegTests.swift */ = {isa = PBXFileReference; lastKnownFileType = sourcecode.swift; path = Swift47DegTests.swift; sourceTree = "<group>"; };
		A1DEF77E1B1876A800BCBAC2 /* Pods.framework */ = {isa = PBXFileReference; lastKnownFileType = wrapper.framework; name = Pods.framework; path = "Pods/../build/Debug-iphoneos/Pods.framework"; sourceTree = "<group>"; };
		A1DEF7801B1876AE00BCBAC2 /* Pods.framework */ = {isa = PBXFileReference; lastKnownFileType = wrapper.framework; name = Pods.framework; path = "Pods/../build/Debug-iphoneos/Pods.framework"; sourceTree = "<group>"; };
		FFED5D3AE512B747515A216C /* Pods.debug.xcconfig */ = {isa = PBXFileReference; includeInIndex = 1; lastKnownFileType = text.xcconfig; name = Pods.debug.xcconfig; path = "Pods/Target Support Files/Pods/Pods.debug.xcconfig"; sourceTree = "<group>"; };
/* End PBXFileReference section */

/* Begin PBXFrameworksBuildPhase section */
		59A911A91AEA2F6F00EE50CA /* Frameworks */ = {
			isa = PBXFrameworksBuildPhase;
			buildActionMask = 2147483647;
			files = (
				A1DEF7811B1876AE00BCBAC2 /* Pods.framework in Frameworks */,
				59A911B21AEA2F6F00EE50CA /* SecondBridge.framework in Frameworks */,
			);
			runOnlyForDeploymentPostprocessing = 0;
		};
		A183A11E1AA85FA500C535A6 /* Frameworks */ = {
			isa = PBXFrameworksBuildPhase;
			buildActionMask = 2147483647;
			files = (
				97303884E08FE7E502542849 /* Pods.framework in Frameworks */,
			);
			runOnlyForDeploymentPostprocessing = 0;
		};
		A183A12A1AA85FA500C535A6 /* Frameworks */ = {
			isa = PBXFrameworksBuildPhase;
			buildActionMask = 2147483647;
			files = (
				A1DEF77F1B1876A800BCBAC2 /* Pods.framework in Frameworks */,
				59D811C31AA8A4FC005F7761 /* SecondBridge.framework in Frameworks */,
			);
			runOnlyForDeploymentPostprocessing = 0;
		};
/* End PBXFrameworksBuildPhase section */

/* Begin PBXGroup section */
		531A8D8FEB8591BDC16C0FD3 /* Frameworks */ = {
			isa = PBXGroup;
			children = (
				A1DEF7801B1876AE00BCBAC2 /* Pods.framework */,
				A1DEF77E1B1876A800BCBAC2 /* Pods.framework */,
				374373D53C1E1730C0517D5F /* Pods.framework */,
			);
			name = Frameworks;
			sourceTree = "<group>";
		};
		5927AF631BC5065800161247 /* ErrorHandling */ = {
			isa = PBXGroup;
			children = (
				5927AF641BC5066A00161247 /* TryTests.swift */,
			);
			path = ErrorHandling;
			sourceTree = "<group>";
		};
		597143101AC9368800C1217C /* Protocols */ = {
			isa = PBXGroup;
			children = (
				597143121AC9369700C1217C /* TraversableTests.swift */,
				59800BFE1AD6C1020044D0ED /* IterableTests.swift */,
			);
			path = Protocols;
			sourceTree = "<group>";
		};
		5976861E1ACAE0A600756A9F /* Examples */ = {
			isa = PBXGroup;
			children = (
				597686201ACAE0BA00756A9F /* NQueensExample.swift */,
			);
			path = Examples;
			sourceTree = "<group>";
		};
		5981E3C61AB6DFD200F052A0 /* Protocols */ = {
			isa = PBXGroup;
			children = (
				5981E3C81AB6DFE600F052A0 /* Traversable.swift */,
				59800BFA1AD6BD200044D0ED /* Iterable.swift */,
			);
			path = Protocols;
			sourceTree = "<group>";
		};
<<<<<<< HEAD
		59930F531BC7BBA700D9321F /* Concurrency */ = {
			isa = PBXGroup;
			children = (
				59930F541BC7BBB200D9321F /* Future.swift */,
			);
			path = Concurrency;
=======
		599207CE1BC4173800BB786D /* ErrorHandling */ = {
			isa = PBXGroup;
			children = (
				599207CF1BC4174400BB786D /* Try.swift */,
			);
			path = ErrorHandling;
>>>>>>> fbb09039
			sourceTree = "<group>";
		};
		59A911AD1AEA2F6F00EE50CA /* VectorTests */ = {
			isa = PBXGroup;
			children = (
				59A911B01AEA2F6F00EE50CA /* VectorTests.swift */,
				59A911BD1AEA534A00EE50CA /* VectorPerformanceTests.swift */,
				59A911AE1AEA2F6F00EE50CA /* Supporting Files */,
				59B2C4D61AEE8BD200BA104C /* VectorTraversability.swift */,
				599207CC1BC40D7800BB786D /* VectorIntegrityTests.swift */,
			);
			path = VectorTests;
			sourceTree = "<group>";
		};
		59A911AE1AEA2F6F00EE50CA /* Supporting Files */ = {
			isa = PBXGroup;
			children = (
				59A911AF1AEA2F6F00EE50CA /* Info.plist */,
			);
			name = "Supporting Files";
			sourceTree = "<group>";
		};
		59BBB24A1AC466BD00D2F7C1 /* Extension */ = {
			isa = PBXGroup;
			children = (
				59BBB24C1AC466BD00D2F7C1 /* Range.swift */,
				594E50361BC40B85005866FE /* ArraySlice.swift */,
			);
			path = Extension;
			sourceTree = "<group>";
		};
		59C9BCA71AC2DD440043C96E /* Functions */ = {
			isa = PBXGroup;
			children = (
				59C9BCA81AC2DD440043C96E /* PartialFunction.swift */,
			);
			path = Functions;
			sourceTree = "<group>";
		};
		59C9BCAC1AC2DD500043C96E /* Functions */ = {
			isa = PBXGroup;
			children = (
				59C9BCAD1AC2DD500043C96E /* PartialFunctionTests.swift */,
			);
			path = Functions;
			sourceTree = "<group>";
		};
		59D811B21AA87B3B005F7761 /* Data */ = {
			isa = PBXGroup;
			children = (
				59D811B61AA87B7C005F7761 /* HashableAny.swift */,
				596D703C1AADB79B00CE9962 /* Map.swift */,
				597686151ACAA87B00756A9F /* Stack.swift */,
				5973D3071AD2A46200EBDE0B /* ArrayT.swift */,
				A182FAFF1ADBC319005636C1 /* ListT.swift */,
				5982D68E1AE7B6DC00BA53D0 /* Vector.swift */,
			);
			path = Data;
			sourceTree = "<group>";
		};
		59D811C01AA89842005F7761 /* Data */ = {
			isa = PBXGroup;
			children = (
				596D70401AADB80400CE9962 /* MapTests.swift */,
				597686181ACAB3DE00756A9F /* StackTests.swift */,
				A182FB031ADBFC1B005636C1 /* ListTTests.swift */,
				5982D6811AE647A100BA53D0 /* ArrayTTests.swift */,
			);
			path = Data;
			sourceTree = "<group>";
		};
		5FE3D35478A22FEE97B9DAE0 /* Pods */ = {
			isa = PBXGroup;
			children = (
				FFED5D3AE512B747515A216C /* Pods.debug.xcconfig */,
				484FE31132DFCAEC6C987ABF /* Pods.release.xcconfig */,
			);
			name = Pods;
			sourceTree = "<group>";
		};
		A12A11591AC31B2200FE8A80 /* Extension */ = {
			isa = PBXGroup;
			children = (
				A12A115A1AC31B2200FE8A80 /* RangeTests.swift */,
			);
			path = Extension;
			sourceTree = "<group>";
		};
		A183A1181AA85FA500C535A6 = {
			isa = PBXGroup;
			children = (
				A183A1241AA85FA500C535A6 /* SecondBridge */,
				A183A1311AA85FA500C535A6 /* SecondBridgeTests */,
				59A911AD1AEA2F6F00EE50CA /* VectorTests */,
				A183A1231AA85FA500C535A6 /* Products */,
				5FE3D35478A22FEE97B9DAE0 /* Pods */,
				531A8D8FEB8591BDC16C0FD3 /* Frameworks */,
			);
			sourceTree = "<group>";
		};
		A183A1231AA85FA500C535A6 /* Products */ = {
			isa = PBXGroup;
			children = (
				A183A1221AA85FA500C535A6 /* SecondBridge.framework */,
				A183A12D1AA85FA500C535A6 /* SecondBridgeTests.xctest */,
				59A911AC1AEA2F6F00EE50CA /* VectorTests.xctest */,
			);
			name = Products;
			sourceTree = "<group>";
		};
		A183A1241AA85FA500C535A6 /* SecondBridge */ = {
			isa = PBXGroup;
			children = (
<<<<<<< HEAD
				59930F531BC7BBA700D9321F /* Concurrency */,
=======
				599207CE1BC4173800BB786D /* ErrorHandling */,
>>>>>>> fbb09039
				59BBB24A1AC466BD00D2F7C1 /* Extension */,
				59C9BCA71AC2DD440043C96E /* Functions */,
				59D811B21AA87B3B005F7761 /* Data */,
				5981E3C61AB6DFD200F052A0 /* Protocols */,
				A183A1271AA85FA500C535A6 /* SecondBridge.h */,
				A183A1251AA85FA500C535A6 /* Supporting Files */,
			);
			path = SecondBridge;
			sourceTree = "<group>";
		};
		A183A1251AA85FA500C535A6 /* Supporting Files */ = {
			isa = PBXGroup;
			children = (
				A183A1261AA85FA500C535A6 /* Info.plist */,
			);
			name = "Supporting Files";
			sourceTree = "<group>";
		};
		A183A1311AA85FA500C535A6 /* SecondBridgeTests */ = {
			isa = PBXGroup;
			children = (
				5927AF631BC5065800161247 /* ErrorHandling */,
				597143101AC9368800C1217C /* Protocols */,
				A12A11591AC31B2200FE8A80 /* Extension */,
				59C9BCAC1AC2DD500043C96E /* Functions */,
				59D811C01AA89842005F7761 /* Data */,
				5976861E1ACAE0A600756A9F /* Examples */,
				A183A1341AA85FA500C535A6 /* Swift47DegTests.swift */,
				A183A1321AA85FA500C535A6 /* Supporting Files */,
			);
			path = SecondBridgeTests;
			sourceTree = "<group>";
		};
		A183A1321AA85FA500C535A6 /* Supporting Files */ = {
			isa = PBXGroup;
			children = (
				A183A1331AA85FA500C535A6 /* Info.plist */,
			);
			name = "Supporting Files";
			sourceTree = "<group>";
		};
/* End PBXGroup section */

/* Begin PBXHeadersBuildPhase section */
		A183A11F1AA85FA500C535A6 /* Headers */ = {
			isa = PBXHeadersBuildPhase;
			buildActionMask = 2147483647;
			files = (
				59283E531B0A03B500EC3A9F /* SecondBridge.h in Headers */,
			);
			runOnlyForDeploymentPostprocessing = 0;
		};
/* End PBXHeadersBuildPhase section */

/* Begin PBXNativeTarget section */
		59A911AB1AEA2F6F00EE50CA /* VectorTests */ = {
			isa = PBXNativeTarget;
			buildConfigurationList = 59A911B81AEA2F6F00EE50CA /* Build configuration list for PBXNativeTarget "VectorTests" */;
			buildPhases = (
				59A911A81AEA2F6F00EE50CA /* Sources */,
				59A911A91AEA2F6F00EE50CA /* Frameworks */,
				59A911AA1AEA2F6F00EE50CA /* Resources */,
			);
			buildRules = (
			);
			dependencies = (
				59A911B41AEA2F6F00EE50CA /* PBXTargetDependency */,
			);
			name = VectorTests;
			productName = VectorTests;
			productReference = 59A911AC1AEA2F6F00EE50CA /* VectorTests.xctest */;
			productType = "com.apple.product-type.bundle.unit-test";
		};
		A183A1211AA85FA500C535A6 /* SecondBridge */ = {
			isa = PBXNativeTarget;
			buildConfigurationList = A183A1381AA85FA500C535A6 /* Build configuration list for PBXNativeTarget "SecondBridge" */;
			buildPhases = (
				0E92D043EB80EC955212B3A5 /* Check Pods Manifest.lock */,
				A183A11D1AA85FA500C535A6 /* Sources */,
				A183A11E1AA85FA500C535A6 /* Frameworks */,
				A183A11F1AA85FA500C535A6 /* Headers */,
				A183A1201AA85FA500C535A6 /* Resources */,
				0DBDD214CBD912D0C462BA21 /* Copy Pods Resources */,
			);
			buildRules = (
			);
			dependencies = (
			);
			name = SecondBridge;
			productName = Swift47Deg;
			productReference = A183A1221AA85FA500C535A6 /* SecondBridge.framework */;
			productType = "com.apple.product-type.framework";
		};
		A183A12C1AA85FA500C535A6 /* SecondBridgeTests */ = {
			isa = PBXNativeTarget;
			buildConfigurationList = A183A13B1AA85FA500C535A6 /* Build configuration list for PBXNativeTarget "SecondBridgeTests" */;
			buildPhases = (
				A183A1291AA85FA500C535A6 /* Sources */,
				A183A12A1AA85FA500C535A6 /* Frameworks */,
				A183A12B1AA85FA500C535A6 /* Resources */,
				59F0C71B1AA8B85F0070C03F /* CopyFiles */,
			);
			buildRules = (
			);
			dependencies = (
				A183A1301AA85FA500C535A6 /* PBXTargetDependency */,
			);
			name = SecondBridgeTests;
			productName = Swift47DegTests;
			productReference = A183A12D1AA85FA500C535A6 /* SecondBridgeTests.xctest */;
			productType = "com.apple.product-type.bundle.unit-test";
		};
/* End PBXNativeTarget section */

/* Begin PBXProject section */
		A183A1191AA85FA500C535A6 /* Project object */ = {
			isa = PBXProject;
			attributes = {
				LastSwiftMigration = 0700;
				LastSwiftUpdateCheck = 0700;
				LastUpgradeCheck = 0700;
				ORGANIZATIONNAME = "47 Degrees";
				TargetAttributes = {
					59A911AB1AEA2F6F00EE50CA = {
						CreatedOnToolsVersion = 6.2;
					};
					A183A1211AA85FA500C535A6 = {
						CreatedOnToolsVersion = 6.1.1;
					};
					A183A12C1AA85FA500C535A6 = {
						CreatedOnToolsVersion = 6.1.1;
					};
				};
			};
			buildConfigurationList = A183A11C1AA85FA500C535A6 /* Build configuration list for PBXProject "SecondBridge" */;
			compatibilityVersion = "Xcode 3.2";
			developmentRegion = English;
			hasScannedForEncodings = 0;
			knownRegions = (
				en,
			);
			mainGroup = A183A1181AA85FA500C535A6;
			productRefGroup = A183A1231AA85FA500C535A6 /* Products */;
			projectDirPath = "";
			projectRoot = "";
			targets = (
				A183A1211AA85FA500C535A6 /* SecondBridge */,
				A183A12C1AA85FA500C535A6 /* SecondBridgeTests */,
				59A911AB1AEA2F6F00EE50CA /* VectorTests */,
			);
		};
/* End PBXProject section */

/* Begin PBXResourcesBuildPhase section */
		59A911AA1AEA2F6F00EE50CA /* Resources */ = {
			isa = PBXResourcesBuildPhase;
			buildActionMask = 2147483647;
			files = (
			);
			runOnlyForDeploymentPostprocessing = 0;
		};
		A183A1201AA85FA500C535A6 /* Resources */ = {
			isa = PBXResourcesBuildPhase;
			buildActionMask = 2147483647;
			files = (
			);
			runOnlyForDeploymentPostprocessing = 0;
		};
		A183A12B1AA85FA500C535A6 /* Resources */ = {
			isa = PBXResourcesBuildPhase;
			buildActionMask = 2147483647;
			files = (
			);
			runOnlyForDeploymentPostprocessing = 0;
		};
/* End PBXResourcesBuildPhase section */

/* Begin PBXShellScriptBuildPhase section */
		0DBDD214CBD912D0C462BA21 /* Copy Pods Resources */ = {
			isa = PBXShellScriptBuildPhase;
			buildActionMask = 2147483647;
			files = (
			);
			inputPaths = (
			);
			name = "Copy Pods Resources";
			outputPaths = (
			);
			runOnlyForDeploymentPostprocessing = 0;
			shellPath = /bin/sh;
			shellScript = "\"${SRCROOT}/Pods/Target Support Files/Pods/Pods-resources.sh\"\n";
			showEnvVarsInLog = 0;
		};
		0E92D043EB80EC955212B3A5 /* Check Pods Manifest.lock */ = {
			isa = PBXShellScriptBuildPhase;
			buildActionMask = 2147483647;
			files = (
			);
			inputPaths = (
			);
			name = "Check Pods Manifest.lock";
			outputPaths = (
			);
			runOnlyForDeploymentPostprocessing = 0;
			shellPath = /bin/sh;
			shellScript = "diff \"${PODS_ROOT}/../Podfile.lock\" \"${PODS_ROOT}/Manifest.lock\" > /dev/null\nif [[ $? != 0 ]] ; then\n    cat << EOM\nerror: The sandbox is not in sync with the Podfile.lock. Run 'pod install' or update your CocoaPods installation.\nEOM\n    exit 1\nfi\n";
			showEnvVarsInLog = 0;
		};
/* End PBXShellScriptBuildPhase section */

/* Begin PBXSourcesBuildPhase section */
		59A911A81AEA2F6F00EE50CA /* Sources */ = {
			isa = PBXSourcesBuildPhase;
			buildActionMask = 2147483647;
			files = (
				A1DEF77D1B18767900BCBAC2 /* PartialFunction.swift in Sources */,
				59B2C4DC1AEE8C6400BA104C /* HashableAny.swift in Sources */,
				59B2C4DD1AEE8C6400BA104C /* Map.swift in Sources */,
				59B2C4DE1AEE8C6400BA104C /* ArrayT.swift in Sources */,
				59B2C4DF1AEE8C6400BA104C /* ListT.swift in Sources */,
				59B2C4D91AEE8C5200BA104C /* Traversable.swift in Sources */,
				594E50391BC40B85005866FE /* ArraySlice.swift in Sources */,
				599207CD1BC40D7800BB786D /* VectorIntegrityTests.swift in Sources */,
				59B2C4DA1AEE8C5200BA104C /* Iterable.swift in Sources */,
				59A911B91AEA2F8000EE50CA /* Vector.swift in Sources */,
				59B2C4D71AEE8BD200BA104C /* VectorTraversability.swift in Sources */,
				59A911BE1AEA534A00EE50CA /* VectorPerformanceTests.swift in Sources */,
				59A911B11AEA2F6F00EE50CA /* VectorTests.swift in Sources */,
			);
			runOnlyForDeploymentPostprocessing = 0;
		};
		A183A11D1AA85FA500C535A6 /* Sources */ = {
			isa = PBXSourcesBuildPhase;
			buildActionMask = 2147483647;
			files = (
				A1B6F0EA1AE4ECB3006E7997 /* ListT.swift in Sources */,
				5982D68F1AE7B6DC00BA53D0 /* Vector.swift in Sources */,
				A1B6F0EB1AE4ECB3006E7997 /* Iterable.swift in Sources */,
				59D811B71AA87B7C005F7761 /* HashableAny.swift in Sources */,
				594E50371BC40B85005866FE /* ArraySlice.swift in Sources */,
				596D703D1AADB79B00CE9962 /* Map.swift in Sources */,
				59930F551BC7BBB200D9321F /* Future.swift in Sources */,
				5973D3081AD2A46200EBDE0B /* ArrayT.swift in Sources */,
				597686161ACAA87B00756A9F /* Stack.swift in Sources */,
				59BBB24E1AC466BD00D2F7C1 /* Range.swift in Sources */,
				5981E3C91AB6DFE600F052A0 /* Traversable.swift in Sources */,
				59C9BCA91AC2DD440043C96E /* PartialFunction.swift in Sources */,
				599207D01BC4174400BB786D /* Try.swift in Sources */,
			);
			runOnlyForDeploymentPostprocessing = 0;
		};
		A183A1291AA85FA500C535A6 /* Sources */ = {
			isa = PBXSourcesBuildPhase;
			buildActionMask = 2147483647;
			files = (
				599207D11BC4174400BB786D /* Try.swift in Sources */,
				59BDBCEA1ADFB2C400FFA363 /* ListT.swift in Sources */,
				59BDBCEB1ADFB2C400FFA363 /* Iterable.swift in Sources */,
				59BDBCEC1ADFB2C400FFA363 /* IterableTests.swift in Sources */,
				59BDBCED1ADFB2C400FFA363 /* ListTTests.swift in Sources */,
				596D78651AC5831B003CE17F /* Range.swift in Sources */,
				5982D6821AE647A100BA53D0 /* ArrayTTests.swift in Sources */,
				5973D3091AD2A46200EBDE0B /* ArrayT.swift in Sources */,
				59D811B81AA87B7C005F7761 /* HashableAny.swift in Sources */,
				59930F561BC7BBB200D9321F /* Future.swift in Sources */,
				597686191ACAB3DE00756A9F /* StackTests.swift in Sources */,
				597686171ACAA87B00756A9F /* Stack.swift in Sources */,
				59C9BCAA1AC2DD440043C96E /* PartialFunction.swift in Sources */,
				5982D6901AE7B6DC00BA53D0 /* Vector.swift in Sources */,
				59C9BCAE1AC2DD500043C96E /* PartialFunctionTests.swift in Sources */,
				596D70421AADB80400CE9962 /* MapTests.swift in Sources */,
				A183A1351AA85FA500C535A6 /* Swift47DegTests.swift in Sources */,
				596D703E1AADB79B00CE9962 /* Map.swift in Sources */,
				597686211ACAE0BA00756A9F /* NQueensExample.swift in Sources */,
				5981E3CA1AB6DFE600F052A0 /* Traversable.swift in Sources */,
				594E50381BC40B85005866FE /* ArraySlice.swift in Sources */,
				A12A115B1AC31B2200FE8A80 /* RangeTests.swift in Sources */,
				597143131AC9369700C1217C /* TraversableTests.swift in Sources */,
				5927AF651BC5066A00161247 /* TryTests.swift in Sources */,
			);
			runOnlyForDeploymentPostprocessing = 0;
		};
/* End PBXSourcesBuildPhase section */

/* Begin PBXTargetDependency section */
		59A911B41AEA2F6F00EE50CA /* PBXTargetDependency */ = {
			isa = PBXTargetDependency;
			target = A183A1211AA85FA500C535A6 /* SecondBridge */;
			targetProxy = 59A911B31AEA2F6F00EE50CA /* PBXContainerItemProxy */;
		};
		A183A1301AA85FA500C535A6 /* PBXTargetDependency */ = {
			isa = PBXTargetDependency;
			target = A183A1211AA85FA500C535A6 /* SecondBridge */;
			targetProxy = A183A12F1AA85FA500C535A6 /* PBXContainerItemProxy */;
		};
/* End PBXTargetDependency section */

/* Begin XCBuildConfiguration section */
		59A911B51AEA2F6F00EE50CA /* Debug */ = {
			isa = XCBuildConfiguration;
			baseConfigurationReference = FFED5D3AE512B747515A216C /* Pods.debug.xcconfig */;
			buildSettings = {
				FRAMEWORK_SEARCH_PATHS = (
					"$(SDKROOT)/Developer/Library/Frameworks",
					"$(inherited)",
					"$(PROJECT_DIR)/build/Debug-iphoneos",
				);
				GCC_PREPROCESSOR_DEFINITIONS = (
					"DEBUG=1",
					"$(inherited)",
				);
				INFOPLIST_FILE = VectorTests/Info.plist;
				IPHONEOS_DEPLOYMENT_TARGET = 8.2;
				LD_RUNPATH_SEARCH_PATHS = "$(inherited) @executable_path/Frameworks @loader_path/Frameworks";
				PRODUCT_BUNDLE_IDENTIFIER = "com.47deg.$(PRODUCT_NAME:rfc1034identifier)";
				PRODUCT_NAME = "$(TARGET_NAME)";
			};
			name = Debug;
		};
		59A911B61AEA2F6F00EE50CA /* Release */ = {
			isa = XCBuildConfiguration;
			baseConfigurationReference = 484FE31132DFCAEC6C987ABF /* Pods.release.xcconfig */;
			buildSettings = {
				COPY_PHASE_STRIP = NO;
				FRAMEWORK_SEARCH_PATHS = (
					"$(SDKROOT)/Developer/Library/Frameworks",
					"$(inherited)",
					"$(PROJECT_DIR)/build/Debug-iphoneos",
				);
				INFOPLIST_FILE = VectorTests/Info.plist;
				IPHONEOS_DEPLOYMENT_TARGET = 8.2;
				LD_RUNPATH_SEARCH_PATHS = "$(inherited) @executable_path/Frameworks @loader_path/Frameworks";
				PRODUCT_BUNDLE_IDENTIFIER = "com.47deg.$(PRODUCT_NAME:rfc1034identifier)";
				PRODUCT_NAME = "$(TARGET_NAME)";
			};
			name = Release;
		};
		A183A1361AA85FA500C535A6 /* Debug */ = {
			isa = XCBuildConfiguration;
			buildSettings = {
				ALWAYS_SEARCH_USER_PATHS = NO;
				CLANG_CXX_LANGUAGE_STANDARD = "gnu++0x";
				CLANG_CXX_LIBRARY = "libc++";
				CLANG_ENABLE_MODULES = YES;
				CLANG_ENABLE_OBJC_ARC = YES;
				CLANG_WARN_BOOL_CONVERSION = YES;
				CLANG_WARN_CONSTANT_CONVERSION = YES;
				CLANG_WARN_DIRECT_OBJC_ISA_USAGE = YES_ERROR;
				CLANG_WARN_DOCUMENTATION_COMMENTS = YES;
				CLANG_WARN_EMPTY_BODY = YES;
				CLANG_WARN_ENUM_CONVERSION = YES;
				CLANG_WARN_INT_CONVERSION = YES;
				CLANG_WARN_OBJC_ROOT_CLASS = YES_ERROR;
				CLANG_WARN_UNREACHABLE_CODE = YES;
				CLANG_WARN__DUPLICATE_METHOD_MATCH = YES;
				"CODE_SIGN_IDENTITY[sdk=iphoneos*]" = "iPhone Developer";
				COPY_PHASE_STRIP = NO;
				CURRENT_PROJECT_VERSION = 1;
				ENABLE_STRICT_OBJC_MSGSEND = YES;
				ENABLE_TESTABILITY = YES;
				GCC_C_LANGUAGE_STANDARD = gnu99;
				GCC_DYNAMIC_NO_PIC = NO;
				GCC_OPTIMIZATION_LEVEL = 0;
				GCC_PREPROCESSOR_DEFINITIONS = (
					"DEBUG=1",
					"$(inherited)",
				);
				GCC_SYMBOLS_PRIVATE_EXTERN = NO;
				GCC_WARN_64_TO_32_BIT_CONVERSION = YES;
				GCC_WARN_ABOUT_RETURN_TYPE = YES_ERROR;
				GCC_WARN_UNDECLARED_SELECTOR = YES;
				GCC_WARN_UNINITIALIZED_AUTOS = YES_AGGRESSIVE;
				GCC_WARN_UNUSED_FUNCTION = YES;
				GCC_WARN_UNUSED_VARIABLE = YES;
				IPHONEOS_DEPLOYMENT_TARGET = 8.2;
				MTL_ENABLE_DEBUG_INFO = YES;
				ONLY_ACTIVE_ARCH = YES;
				SDKROOT = iphoneos;
				SWIFT_OPTIMIZATION_LEVEL = "-Onone";
				TARGETED_DEVICE_FAMILY = "1,2";
				VERSIONING_SYSTEM = "apple-generic";
				VERSION_INFO_PREFIX = "";
			};
			name = Debug;
		};
		A183A1371AA85FA500C535A6 /* Release */ = {
			isa = XCBuildConfiguration;
			buildSettings = {
				ALWAYS_SEARCH_USER_PATHS = NO;
				CLANG_CXX_LANGUAGE_STANDARD = "gnu++0x";
				CLANG_CXX_LIBRARY = "libc++";
				CLANG_ENABLE_MODULES = YES;
				CLANG_ENABLE_OBJC_ARC = YES;
				CLANG_WARN_BOOL_CONVERSION = YES;
				CLANG_WARN_CONSTANT_CONVERSION = YES;
				CLANG_WARN_DIRECT_OBJC_ISA_USAGE = YES_ERROR;
				CLANG_WARN_DOCUMENTATION_COMMENTS = YES;
				CLANG_WARN_EMPTY_BODY = YES;
				CLANG_WARN_ENUM_CONVERSION = YES;
				CLANG_WARN_INT_CONVERSION = YES;
				CLANG_WARN_OBJC_ROOT_CLASS = YES_ERROR;
				CLANG_WARN_UNREACHABLE_CODE = YES;
				CLANG_WARN__DUPLICATE_METHOD_MATCH = YES;
				"CODE_SIGN_IDENTITY[sdk=iphoneos*]" = "iPhone Developer";
				COPY_PHASE_STRIP = YES;
				CURRENT_PROJECT_VERSION = 1;
				ENABLE_NS_ASSERTIONS = NO;
				ENABLE_STRICT_OBJC_MSGSEND = YES;
				GCC_C_LANGUAGE_STANDARD = gnu99;
				GCC_WARN_64_TO_32_BIT_CONVERSION = YES;
				GCC_WARN_ABOUT_RETURN_TYPE = YES_ERROR;
				GCC_WARN_UNDECLARED_SELECTOR = YES;
				GCC_WARN_UNINITIALIZED_AUTOS = YES_AGGRESSIVE;
				GCC_WARN_UNUSED_FUNCTION = YES;
				GCC_WARN_UNUSED_VARIABLE = YES;
				IPHONEOS_DEPLOYMENT_TARGET = 8.2;
				MTL_ENABLE_DEBUG_INFO = NO;
				SDKROOT = iphoneos;
				TARGETED_DEVICE_FAMILY = "1,2";
				VALIDATE_PRODUCT = YES;
				VERSIONING_SYSTEM = "apple-generic";
				VERSION_INFO_PREFIX = "";
			};
			name = Release;
		};
		A183A1391AA85FA500C535A6 /* Debug */ = {
			isa = XCBuildConfiguration;
			baseConfigurationReference = FFED5D3AE512B747515A216C /* Pods.debug.xcconfig */;
			buildSettings = {
				CLANG_ENABLE_MODULES = YES;
				CLANG_WARN_DOCUMENTATION_COMMENTS = YES;
				DEFINES_MODULE = YES;
				DYLIB_COMPATIBILITY_VERSION = 1;
				DYLIB_CURRENT_VERSION = 1;
				DYLIB_INSTALL_NAME_BASE = "@rpath";
				EMBEDDED_CONTENT_CONTAINS_SWIFT = YES;
				FRAMEWORK_SEARCH_PATHS = "$(inherited)";
				INFOPLIST_FILE = SecondBridge/Info.plist;
				INSTALL_PATH = "$(LOCAL_LIBRARY_DIR)/Frameworks";
				LD_RUNPATH_SEARCH_PATHS = "$(inherited) @executable_path/Frameworks @loader_path/Frameworks";
				PRODUCT_BUNDLE_IDENTIFIER = "fortysevendeg.$(PRODUCT_NAME:rfc1034identifier)";
				PRODUCT_NAME = SecondBridge;
				SKIP_INSTALL = YES;
				SWIFT_OPTIMIZATION_LEVEL = "-Onone";
			};
			name = Debug;
		};
		A183A13A1AA85FA500C535A6 /* Release */ = {
			isa = XCBuildConfiguration;
			baseConfigurationReference = 484FE31132DFCAEC6C987ABF /* Pods.release.xcconfig */;
			buildSettings = {
				CLANG_ENABLE_MODULES = YES;
				CLANG_WARN_DOCUMENTATION_COMMENTS = YES;
				DEFINES_MODULE = YES;
				DYLIB_COMPATIBILITY_VERSION = 1;
				DYLIB_CURRENT_VERSION = 1;
				DYLIB_INSTALL_NAME_BASE = "@rpath";
				EMBEDDED_CONTENT_CONTAINS_SWIFT = YES;
				FRAMEWORK_SEARCH_PATHS = "$(inherited)";
				INFOPLIST_FILE = SecondBridge/Info.plist;
				INSTALL_PATH = "$(LOCAL_LIBRARY_DIR)/Frameworks";
				LD_RUNPATH_SEARCH_PATHS = "$(inherited) @executable_path/Frameworks @loader_path/Frameworks";
				PRODUCT_BUNDLE_IDENTIFIER = "fortysevendeg.$(PRODUCT_NAME:rfc1034identifier)";
				PRODUCT_NAME = SecondBridge;
				SKIP_INSTALL = YES;
			};
			name = Release;
		};
		A183A13C1AA85FA500C535A6 /* Debug */ = {
			isa = XCBuildConfiguration;
			baseConfigurationReference = FFED5D3AE512B747515A216C /* Pods.debug.xcconfig */;
			buildSettings = {
				CLANG_WARN_DOCUMENTATION_COMMENTS = YES;
				"CODE_SIGN_IDENTITY[sdk=iphoneos*]" = "iPhone Developer";
				EMBEDDED_CONTENT_CONTAINS_SWIFT = YES;
				FRAMEWORK_SEARCH_PATHS = (
					"$(SDKROOT)/Developer/Library/Frameworks",
					"$(inherited)",
					"$(PROJECT_DIR)/build/Debug-iphoneos",
				);
				GCC_PREPROCESSOR_DEFINITIONS = (
					"DEBUG=1",
					"$(inherited)",
				);
				INFOPLIST_FILE = SecondBridge/Info.plist;
				LD_RUNPATH_SEARCH_PATHS = "$(inherited) @executable_path/Frameworks @loader_path/Frameworks";
				PRODUCT_BUNDLE_IDENTIFIER = "fortysevendeg.$(PRODUCT_NAME:rfc1034identifier)";
				PRODUCT_NAME = SecondBridgeTests;
			};
			name = Debug;
		};
		A183A13D1AA85FA500C535A6 /* Release */ = {
			isa = XCBuildConfiguration;
			baseConfigurationReference = 484FE31132DFCAEC6C987ABF /* Pods.release.xcconfig */;
			buildSettings = {
				CLANG_WARN_DOCUMENTATION_COMMENTS = YES;
				"CODE_SIGN_IDENTITY[sdk=iphoneos*]" = "iPhone Developer";
				EMBEDDED_CONTENT_CONTAINS_SWIFT = YES;
				FRAMEWORK_SEARCH_PATHS = (
					"$(SDKROOT)/Developer/Library/Frameworks",
					"$(inherited)",
					"$(PROJECT_DIR)/build/Debug-iphoneos",
				);
				INFOPLIST_FILE = SecondBridge/Info.plist;
				LD_RUNPATH_SEARCH_PATHS = "$(inherited) @executable_path/Frameworks @loader_path/Frameworks";
				PRODUCT_BUNDLE_IDENTIFIER = "fortysevendeg.$(PRODUCT_NAME:rfc1034identifier)";
				PRODUCT_NAME = SecondBridgeTests;
			};
			name = Release;
		};
/* End XCBuildConfiguration section */

/* Begin XCConfigurationList section */
		59A911B81AEA2F6F00EE50CA /* Build configuration list for PBXNativeTarget "VectorTests" */ = {
			isa = XCConfigurationList;
			buildConfigurations = (
				59A911B51AEA2F6F00EE50CA /* Debug */,
				59A911B61AEA2F6F00EE50CA /* Release */,
			);
			defaultConfigurationIsVisible = 0;
			defaultConfigurationName = Release;
		};
		A183A11C1AA85FA500C535A6 /* Build configuration list for PBXProject "SecondBridge" */ = {
			isa = XCConfigurationList;
			buildConfigurations = (
				A183A1361AA85FA500C535A6 /* Debug */,
				A183A1371AA85FA500C535A6 /* Release */,
			);
			defaultConfigurationIsVisible = 0;
			defaultConfigurationName = Release;
		};
		A183A1381AA85FA500C535A6 /* Build configuration list for PBXNativeTarget "SecondBridge" */ = {
			isa = XCConfigurationList;
			buildConfigurations = (
				A183A1391AA85FA500C535A6 /* Debug */,
				A183A13A1AA85FA500C535A6 /* Release */,
			);
			defaultConfigurationIsVisible = 0;
			defaultConfigurationName = Release;
		};
		A183A13B1AA85FA500C535A6 /* Build configuration list for PBXNativeTarget "SecondBridgeTests" */ = {
			isa = XCConfigurationList;
			buildConfigurations = (
				A183A13C1AA85FA500C535A6 /* Debug */,
				A183A13D1AA85FA500C535A6 /* Release */,
			);
			defaultConfigurationIsVisible = 0;
			defaultConfigurationName = Release;
		};
/* End XCConfigurationList section */
	};
	rootObject = A183A1191AA85FA500C535A6 /* Project object */;
}<|MERGE_RESOLUTION|>--- conflicted
+++ resolved
@@ -29,13 +29,8 @@
 		5982D68F1AE7B6DC00BA53D0 /* Vector.swift in Sources */ = {isa = PBXBuildFile; fileRef = 5982D68E1AE7B6DC00BA53D0 /* Vector.swift */; };
 		5982D6901AE7B6DC00BA53D0 /* Vector.swift in Sources */ = {isa = PBXBuildFile; fileRef = 5982D68E1AE7B6DC00BA53D0 /* Vector.swift */; };
 		599207CD1BC40D7800BB786D /* VectorIntegrityTests.swift in Sources */ = {isa = PBXBuildFile; fileRef = 599207CC1BC40D7800BB786D /* VectorIntegrityTests.swift */; settings = {ASSET_TAGS = (); }; };
-<<<<<<< HEAD
-		59930F551BC7BBB200D9321F /* Future.swift in Sources */ = {isa = PBXBuildFile; fileRef = 59930F541BC7BBB200D9321F /* Future.swift */; settings = {ASSET_TAGS = (); }; };
-		59930F561BC7BBB200D9321F /* Future.swift in Sources */ = {isa = PBXBuildFile; fileRef = 59930F541BC7BBB200D9321F /* Future.swift */; settings = {ASSET_TAGS = (); }; };
-=======
 		599207D01BC4174400BB786D /* Try.swift in Sources */ = {isa = PBXBuildFile; fileRef = 599207CF1BC4174400BB786D /* Try.swift */; settings = {ASSET_TAGS = (); }; };
 		599207D11BC4174400BB786D /* Try.swift in Sources */ = {isa = PBXBuildFile; fileRef = 599207CF1BC4174400BB786D /* Try.swift */; settings = {ASSET_TAGS = (); }; };
->>>>>>> fbb09039
 		59A911B11AEA2F6F00EE50CA /* VectorTests.swift in Sources */ = {isa = PBXBuildFile; fileRef = 59A911B01AEA2F6F00EE50CA /* VectorTests.swift */; };
 		59A911B21AEA2F6F00EE50CA /* SecondBridge.framework in Frameworks */ = {isa = PBXBuildFile; fileRef = A183A1221AA85FA500C535A6 /* SecondBridge.framework */; };
 		59A911B91AEA2F8000EE50CA /* Vector.swift in Sources */ = {isa = PBXBuildFile; fileRef = 5982D68E1AE7B6DC00BA53D0 /* Vector.swift */; };
@@ -58,6 +53,11 @@
 		59D811B71AA87B7C005F7761 /* HashableAny.swift in Sources */ = {isa = PBXBuildFile; fileRef = 59D811B61AA87B7C005F7761 /* HashableAny.swift */; };
 		59D811B81AA87B7C005F7761 /* HashableAny.swift in Sources */ = {isa = PBXBuildFile; fileRef = 59D811B61AA87B7C005F7761 /* HashableAny.swift */; };
 		59D811C31AA8A4FC005F7761 /* SecondBridge.framework in Frameworks */ = {isa = PBXBuildFile; fileRef = A183A1221AA85FA500C535A6 /* SecondBridge.framework */; };
+		59E7E4AA1BCCEBA2006287E5 /* Future.swift in Sources */ = {isa = PBXBuildFile; fileRef = 59E7E4A91BCCEBA1006287E5 /* Future.swift */; settings = {ASSET_TAGS = (); }; };
+		59E7E4AB1BCCEBA2006287E5 /* Future.swift in Sources */ = {isa = PBXBuildFile; fileRef = 59E7E4A91BCCEBA1006287E5 /* Future.swift */; settings = {ASSET_TAGS = (); }; };
+		59E7E4AD1BCD0C9C006287E5 /* StringExtension.swift in Sources */ = {isa = PBXBuildFile; fileRef = 59E7E4AC1BCD0C9C006287E5 /* StringExtension.swift */; settings = {ASSET_TAGS = (); }; };
+		59E7E4AE1BCD0C9C006287E5 /* StringExtension.swift in Sources */ = {isa = PBXBuildFile; fileRef = 59E7E4AC1BCD0C9C006287E5 /* StringExtension.swift */; settings = {ASSET_TAGS = (); }; };
+		59E7E4B11BCD3CBE006287E5 /* FutureTests.swift in Sources */ = {isa = PBXBuildFile; fileRef = 59E7E4B01BCD3CBE006287E5 /* FutureTests.swift */; settings = {ASSET_TAGS = (); }; };
 		97303884E08FE7E502542849 /* Pods.framework in Frameworks */ = {isa = PBXBuildFile; fileRef = 374373D53C1E1730C0517D5F /* Pods.framework */; settings = {ATTRIBUTES = (Weak, ); }; };
 		A12A115B1AC31B2200FE8A80 /* RangeTests.swift in Sources */ = {isa = PBXBuildFile; fileRef = A12A115A1AC31B2200FE8A80 /* RangeTests.swift */; };
 		A183A1351AA85FA500C535A6 /* Swift47DegTests.swift in Sources */ = {isa = PBXBuildFile; fileRef = A183A1341AA85FA500C535A6 /* Swift47DegTests.swift */; };
@@ -115,11 +115,7 @@
 		5982D6811AE647A100BA53D0 /* ArrayTTests.swift */ = {isa = PBXFileReference; fileEncoding = 4; lastKnownFileType = sourcecode.swift; path = ArrayTTests.swift; sourceTree = "<group>"; };
 		5982D68E1AE7B6DC00BA53D0 /* Vector.swift */ = {isa = PBXFileReference; fileEncoding = 4; lastKnownFileType = sourcecode.swift; path = Vector.swift; sourceTree = "<group>"; };
 		599207CC1BC40D7800BB786D /* VectorIntegrityTests.swift */ = {isa = PBXFileReference; fileEncoding = 4; lastKnownFileType = sourcecode.swift; path = VectorIntegrityTests.swift; sourceTree = "<group>"; };
-<<<<<<< HEAD
-		59930F541BC7BBB200D9321F /* Future.swift */ = {isa = PBXFileReference; fileEncoding = 4; lastKnownFileType = sourcecode.swift; path = Future.swift; sourceTree = "<group>"; };
-=======
 		599207CF1BC4174400BB786D /* Try.swift */ = {isa = PBXFileReference; fileEncoding = 4; lastKnownFileType = sourcecode.swift; path = Try.swift; sourceTree = "<group>"; };
->>>>>>> fbb09039
 		59A911AC1AEA2F6F00EE50CA /* VectorTests.xctest */ = {isa = PBXFileReference; explicitFileType = wrapper.cfbundle; includeInIndex = 0; path = VectorTests.xctest; sourceTree = BUILT_PRODUCTS_DIR; };
 		59A911AF1AEA2F6F00EE50CA /* Info.plist */ = {isa = PBXFileReference; lastKnownFileType = text.plist.xml; path = Info.plist; sourceTree = "<group>"; };
 		59A911B01AEA2F6F00EE50CA /* VectorTests.swift */ = {isa = PBXFileReference; lastKnownFileType = sourcecode.swift; path = VectorTests.swift; sourceTree = "<group>"; };
@@ -129,6 +125,9 @@
 		59C9BCA81AC2DD440043C96E /* PartialFunction.swift */ = {isa = PBXFileReference; fileEncoding = 4; lastKnownFileType = sourcecode.swift; path = PartialFunction.swift; sourceTree = "<group>"; };
 		59C9BCAD1AC2DD500043C96E /* PartialFunctionTests.swift */ = {isa = PBXFileReference; fileEncoding = 4; lastKnownFileType = sourcecode.swift; path = PartialFunctionTests.swift; sourceTree = "<group>"; };
 		59D811B61AA87B7C005F7761 /* HashableAny.swift */ = {isa = PBXFileReference; fileEncoding = 4; lastKnownFileType = sourcecode.swift; path = HashableAny.swift; sourceTree = "<group>"; };
+		59E7E4A91BCCEBA1006287E5 /* Future.swift */ = {isa = PBXFileReference; fileEncoding = 4; lastKnownFileType = sourcecode.swift; path = Future.swift; sourceTree = "<group>"; };
+		59E7E4AC1BCD0C9C006287E5 /* StringExtension.swift */ = {isa = PBXFileReference; fileEncoding = 4; lastKnownFileType = sourcecode.swift; path = StringExtension.swift; sourceTree = "<group>"; };
+		59E7E4B01BCD3CBE006287E5 /* FutureTests.swift */ = {isa = PBXFileReference; fileEncoding = 4; lastKnownFileType = sourcecode.swift; path = FutureTests.swift; sourceTree = "<group>"; };
 		A12A115A1AC31B2200FE8A80 /* RangeTests.swift */ = {isa = PBXFileReference; fileEncoding = 4; lastKnownFileType = sourcecode.swift; path = RangeTests.swift; sourceTree = "<group>"; };
 		A182FAFF1ADBC319005636C1 /* ListT.swift */ = {isa = PBXFileReference; fileEncoding = 4; lastKnownFileType = sourcecode.swift; path = ListT.swift; sourceTree = "<group>"; };
 		A182FB031ADBFC1B005636C1 /* ListTTests.swift */ = {isa = PBXFileReference; fileEncoding = 4; lastKnownFileType = sourcecode.swift; path = ListTTests.swift; sourceTree = "<group>"; };
@@ -217,21 +216,12 @@
 			path = Protocols;
 			sourceTree = "<group>";
 		};
-<<<<<<< HEAD
-		59930F531BC7BBA700D9321F /* Concurrency */ = {
-			isa = PBXGroup;
-			children = (
-				59930F541BC7BBB200D9321F /* Future.swift */,
-			);
-			path = Concurrency;
-=======
 		599207CE1BC4173800BB786D /* ErrorHandling */ = {
 			isa = PBXGroup;
 			children = (
 				599207CF1BC4174400BB786D /* Try.swift */,
 			);
 			path = ErrorHandling;
->>>>>>> fbb09039
 			sourceTree = "<group>";
 		};
 		59A911AD1AEA2F6F00EE50CA /* VectorTests */ = {
@@ -259,6 +249,7 @@
 			children = (
 				59BBB24C1AC466BD00D2F7C1 /* Range.swift */,
 				594E50361BC40B85005866FE /* ArraySlice.swift */,
+				59E7E4AC1BCD0C9C006287E5 /* StringExtension.swift */,
 			);
 			path = Extension;
 			sourceTree = "<group>";
@@ -303,6 +294,22 @@
 			path = Data;
 			sourceTree = "<group>";
 		};
+		59E7E4A81BCCEBA1006287E5 /* Concurrency */ = {
+			isa = PBXGroup;
+			children = (
+				59E7E4A91BCCEBA1006287E5 /* Future.swift */,
+			);
+			path = Concurrency;
+			sourceTree = "<group>";
+		};
+		59E7E4AF1BCD3CB0006287E5 /* Concurrency */ = {
+			isa = PBXGroup;
+			children = (
+				59E7E4B01BCD3CBE006287E5 /* FutureTests.swift */,
+			);
+			path = Concurrency;
+			sourceTree = "<group>";
+		};
 		5FE3D35478A22FEE97B9DAE0 /* Pods */ = {
 			isa = PBXGroup;
 			children = (
@@ -345,11 +352,8 @@
 		A183A1241AA85FA500C535A6 /* SecondBridge */ = {
 			isa = PBXGroup;
 			children = (
-<<<<<<< HEAD
-				59930F531BC7BBA700D9321F /* Concurrency */,
-=======
+				59E7E4A81BCCEBA1006287E5 /* Concurrency */,
 				599207CE1BC4173800BB786D /* ErrorHandling */,
->>>>>>> fbb09039
 				59BBB24A1AC466BD00D2F7C1 /* Extension */,
 				59C9BCA71AC2DD440043C96E /* Functions */,
 				59D811B21AA87B3B005F7761 /* Data */,
@@ -371,6 +375,7 @@
 		A183A1311AA85FA500C535A6 /* SecondBridgeTests */ = {
 			isa = PBXGroup;
 			children = (
+				59E7E4AF1BCD3CB0006287E5 /* Concurrency */,
 				5927AF631BC5065800161247 /* ErrorHandling */,
 				597143101AC9368800C1217C /* Protocols */,
 				A12A11591AC31B2200FE8A80 /* Extension */,
@@ -586,13 +591,14 @@
 			buildActionMask = 2147483647;
 			files = (
 				A1B6F0EA1AE4ECB3006E7997 /* ListT.swift in Sources */,
+				59E7E4AA1BCCEBA2006287E5 /* Future.swift in Sources */,
 				5982D68F1AE7B6DC00BA53D0 /* Vector.swift in Sources */,
 				A1B6F0EB1AE4ECB3006E7997 /* Iterable.swift in Sources */,
 				59D811B71AA87B7C005F7761 /* HashableAny.swift in Sources */,
 				594E50371BC40B85005866FE /* ArraySlice.swift in Sources */,
 				596D703D1AADB79B00CE9962 /* Map.swift in Sources */,
-				59930F551BC7BBB200D9321F /* Future.swift in Sources */,
 				5973D3081AD2A46200EBDE0B /* ArrayT.swift in Sources */,
+				59E7E4AD1BCD0C9C006287E5 /* StringExtension.swift in Sources */,
 				597686161ACAA87B00756A9F /* Stack.swift in Sources */,
 				59BBB24E1AC466BD00D2F7C1 /* Range.swift in Sources */,
 				5981E3C91AB6DFE600F052A0 /* Traversable.swift in Sources */,
@@ -609,12 +615,13 @@
 				59BDBCEA1ADFB2C400FFA363 /* ListT.swift in Sources */,
 				59BDBCEB1ADFB2C400FFA363 /* Iterable.swift in Sources */,
 				59BDBCEC1ADFB2C400FFA363 /* IterableTests.swift in Sources */,
+				59E7E4B11BCD3CBE006287E5 /* FutureTests.swift in Sources */,
 				59BDBCED1ADFB2C400FFA363 /* ListTTests.swift in Sources */,
 				596D78651AC5831B003CE17F /* Range.swift in Sources */,
 				5982D6821AE647A100BA53D0 /* ArrayTTests.swift in Sources */,
+				59E7E4AE1BCD0C9C006287E5 /* StringExtension.swift in Sources */,
 				5973D3091AD2A46200EBDE0B /* ArrayT.swift in Sources */,
 				59D811B81AA87B7C005F7761 /* HashableAny.swift in Sources */,
-				59930F561BC7BBB200D9321F /* Future.swift in Sources */,
 				597686191ACAB3DE00756A9F /* StackTests.swift in Sources */,
 				597686171ACAA87B00756A9F /* Stack.swift in Sources */,
 				59C9BCAA1AC2DD440043C96E /* PartialFunction.swift in Sources */,
@@ -624,6 +631,7 @@
 				A183A1351AA85FA500C535A6 /* Swift47DegTests.swift in Sources */,
 				596D703E1AADB79B00CE9962 /* Map.swift in Sources */,
 				597686211ACAE0BA00756A9F /* NQueensExample.swift in Sources */,
+				59E7E4AB1BCCEBA2006287E5 /* Future.swift in Sources */,
 				5981E3CA1AB6DFE600F052A0 /* Traversable.swift in Sources */,
 				594E50381BC40B85005866FE /* ArraySlice.swift in Sources */,
 				A12A115B1AC31B2200FE8A80 /* RangeTests.swift in Sources */,
